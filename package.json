--- conflicted
+++ resolved
@@ -39,11 +39,7 @@
     "dev:graphql": "nodemon test/data/graphql/index.js"
   },
   "dependencies": {
-<<<<<<< HEAD
-    "@codeceptjs/configure": "^0.1.0",
-=======
     "@codeceptjs/configure": "^0.3.0",
->>>>>>> 266455d6
     "allure-js-commons": "^1.3.2",
     "axios": "^0.19.0",
     "chalk": "^1.1.3",
