const { reporters: { Base } } = require('mocha');
const ms = require('ms');
const event = require('../event');
const AssertionFailedError = require('../assert/error');
const output = require('../output');

const cursor = Base.cursor;
let currentMetaStep = [];

class Cli extends Base {
  constructor(runner, opts) {
    super(runner);
    let level = 0;
    this.failedTests = [];
    opts = opts.reporterOptions || opts;
    if (opts.steps) level = 1;
    if (opts.debug) level = 2;
    if (opts.verbose) level = 3;
    output.level(level);
    output.print(`CodeceptJS v${require('../codecept').version()}`);
    output.print(`Using test root "${global.codecept_dir}"`);

    const showSteps = level >= 1;

    if (level >= 2) {
      const Containter = require('../container');
      output.print(output.styles.debug(`Helpers: ${Object.keys(Containter.helpers()).join(', ')}`));
      output.print(output.styles.debug(`Plugins: ${Object.keys(Containter.plugins()).join(', ')}`));
    }

    runner.on('start', () => {
      console.log();
    });

    runner.on('suite', (suite) => {
      output.suite.started(suite);
    });

<<<<<<< HEAD
    runner.on('fail', (test) => {
=======
    runner.on('fail', (test, err) => {
      if (test.ctx.currentTest) {
        this.failedTests.push(test.ctx.currentTest.id);
      }
>>>>>>> 8f8001a3
      if (showSteps && test.steps) {
        return output.scenario.failed(test);
      }
      cursor.CR();
      output.test.failed(test);
    });

    runner.on('pending', (test) => {
      cursor.CR();
      output.test.skipped(test);
    });

    runner.on('pass', (test) => {
      if (showSteps && test.steps) {
        return output.scenario.passed(test);
      }
      cursor.CR();
      output.test.passed(test);
    });

    if (showSteps) {
      runner.on('test', (test) => {
        currentMetaStep = [];
        if (test.steps) {
          output.test.started(test);
        }
      });

      event.dispatcher.on(event.step.started, (step) => {
        output.stepShift = 3;
        const printMetaStep = (metaStep) => {
          if (!metaStep) return currentMetaStep.shift();
          if (currentMetaStep.indexOf(metaStep.toString()) >= 0) return; // step is the same
          if (metaStep.metaStep) {
            printMetaStep(metaStep.metaStep);
          }
          currentMetaStep.unshift(metaStep.toString());
          output.step(metaStep);
        };
        printMetaStep(step.metaStep);
        output.step(step);
      });

      event.dispatcher.on(event.step.finished, () => {
        output.stepShift = 0;
      });
    }

    runner.on('suite end', suite => {
      let skippedCount = 0;
      const grep = runner._grep;
      for (const test of suite.tests) {
        if (!test.state && !this.failedTests.includes(test.id)) {
          if (matchTest(grep, test.title)) {
            event.emit(event.test.skipped, test);
            test.state = 'skipped';
            output.test.skipped(test);
            skippedCount += 1;
          }
        }
      }

      this.stats.pending += skippedCount;
      this.stats.tests += skippedCount;
    });

    runner.on('end', this.result.bind(this));
  }

  result() {
    const stats = this.stats;
    console.log();

    // passes
    if (stats.failures) {
      output.print('-- FAILURES:');
    }

    // failures
    if (stats.failures) {
      // append step traces
      this.failures.forEach((test) => {
        const err = test.err;
        if (err instanceof AssertionFailedError) {
          err.message = err.cliMessage();

          if (err.stack) {
            // remove error message from stacktrace
            const lines = err.stack.split('\n');
            lines.splice(0, 1);
            err.stack = lines.join('\n');
          }
        }
        if (output.level() < 3) {
          err.stack += '\n\nRun with --verbose flag to see NodeJS stacktrace';
        }
      });

      Base.list(this.failures);
      console.log();
    }

    output.result(stats.passes, stats.failures, stats.pending, ms(stats.duration));
  }
}

function matchTest(grep, test) {
  if (grep) {
    return grep.test(test);
  }
  return true;
}

module.exports = function (runner, opts) {
  return new Cli(runner, opts);
};<|MERGE_RESOLUTION|>--- conflicted
+++ resolved
@@ -36,14 +36,10 @@
       output.suite.started(suite);
     });
 
-<<<<<<< HEAD
-    runner.on('fail', (test) => {
-=======
     runner.on('fail', (test, err) => {
       if (test.ctx.currentTest) {
         this.failedTests.push(test.ctx.currentTest.id);
       }
->>>>>>> 8f8001a3
       if (showSteps && test.steps) {
         return output.scenario.failed(test);
       }
