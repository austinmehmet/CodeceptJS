--- conflicted
+++ resolved
@@ -97,30 +97,7 @@
         });
     });
 
-<<<<<<< HEAD
   return actor;
-=======
-  /**
-   * add print comment method`
-   * @param {string} msg
-   * @param {string} [color]
-   * @return {Promise<any> | undefined}
-   * @inner
-   */
-  obj.say = (msg, color = 'cyan') => recorder.add(`say ${msg}`, () => {
-    event.emit(event.step.comment, msg);
-    output.say(msg, `${color}`);
-  });
-  /**
-   * @function
-   * @param {*} opts
-   * @return {this}
-   * @inner
-   */
-  obj.retry = retryStep;
-
-  return obj;
->>>>>>> 5164f009
 };
 
 function recordStep(step, args) {
