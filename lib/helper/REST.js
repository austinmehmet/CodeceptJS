--- conflicted
+++ resolved
@@ -1,9 +1,6 @@
 const axios = require('axios').default;
-<<<<<<< HEAD
 const requireg = require('requireg');
 const assert = require('assert');
-=======
->>>>>>> 1c02e9e9
 
 const Helper = require('../helper');
 
