--- conflicted
+++ resolved
@@ -138,14 +138,9 @@
       expect(lines).to.include.members([
         'Test scenario types --',
         'It\'s usual test',
-<<<<<<< HEAD
         'Test: I\'m generator test',
         'Test: I\'m async/await test',
-=======
-        'I\'m generator test',
-        'I\'m async/await test',
-        'I\'m asyncbrackets test',
->>>>>>> a01d187b
+        'Test: I\'m asyncbrackets test',
       ]);
       stdout.should.include('OK  | 4 passed');
       assert(!err);
