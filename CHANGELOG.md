## CodeceptJS 1.0

CodeceptJS hits first stable release. CodeceptJS provides a unified API for [web testing for Webdriverio](http://codecept.io/acceptance/), [Protractor](http://codecept.io/angular/), and [NightmareJS](http://codecept.io/nightmare/). Since 1.0 you can also **test mobile applications** in the similar manner with Appium.

Sample test:

```js
I.seeAppIsInstalled("io.super.app");
I.click('~startUserRegistrationCD');
I.fillField('~email of the customer', 'Nothing special'));
I.see('davert@codecept.io', '~email of the customer'));
I.clearField('~email of the customer'));
I.dontSee('Nothing special', '~email of the customer'));
```

* Read [the Mobile Testing guide](http://codecept.io/mobile).
* Discover [Appium Helper](http://codecept.io/helpers/Appium/)

---

We also introduced two new helpers for data management.
Using them you can easily prepare and cleanup data for your tests using public REST API.

Sample test

```js
// create a user using data factories and REST API
I.have('user', { name: 'davert', password: '123456' });
// use it to login
I.amOnPage('/login');
I.fillField('login', 'davert');
I.fillField('password', '123456');
I.click('Login');
I.see('Hello, davert');
// user will be removed after the test
```

* Read [Data Management guide](http://codecept.io/data)
* [REST Helper](http://codecept.io/helpers/REST)
* [ApiDataFactory](http://codecept.io/helpers/ApiDataFactory/)

---

Next notable feature is **[SmartWait](http://codecept.io/acceptance/#smartwait)** for WebDriverIO, Protractor, SeleniumWebdriver. When `smartwait` option is set, script will wait for extra milliseconds to locate an element before failing. This feature uses implicit waits of Selenium but turns them on only in applicable pieces. For instance, implicit waits are enabled for `seeElement` but disabled for `dontSeeElement`

* Read more about [SmartWait](http://codecept.io/acceptance/#smartwait)

##### Changelog

* Minimal NodeJS version is 6.11.1 LTS
* Use `within` command with generators.
* [Data Driven Tests](http://codecept.io/advanced/#data-driven-tests) introduced.
* Print execution time per step in `--debug` mode. [#591](https://github.com/Codeception/CodeceptJS/pull/591) by @APshenkin
* [WebDriverIO][Protractor][Nightmare] Added `disableScreenshots` option to disable screenshots on fail by @Apshenkin
* [WebDriverIO][Protractor][Nightmare] Added `uniqueScreenshotNames` option to generate unique names for screenshots on failure by @Apshenkin
* [WebDriverIO][Nightmare] Fixed click on context; `click('text', '#el')` will throw exception if text is not found inside `#el`.
* [WebDriverIO][Protractor][SeleniumWebdriver] [SmartWait introduced](http://codecept.io/acceptance/#smartwait).
* [WebDriverIO][Protractor][Nightmare]Fixed `saveScreenshot` for PhantomJS, `fullPageScreenshots` option introduced by @HughZurname [#549](https://github.com/Codeception/CodeceptJS/pull/549)
* [Appium] helper introduced by @APshenkin
* [REST] helper introduced by @atrevino in [#504](https://github.com/Codeception/CodeceptJS/pull/504)
* [WebDriverIO][SeleniumWebdriver] Fixed "windowSize": "maximize" for Chrome 59+ version #560 by @APshenkin
* [Nightmare] Fixed restarting by @APshenkin [#581](https://github.com/Codeception/CodeceptJS/pull/581)
* [WebDriverIO] Methods added by @APshenkin:
    * [grabCssPropertyFrom](http://codecept.io/helpers/WebDriverIO/#grabcsspropertyfrom)
    * [seeTitleEquals](http://codecept.io/helpers/WebDriverIO/#seetitleequals)
    * [seeTextEquals](http://codecept.io/helpers/WebDriverIO/#seetextequals)
    * [seeCssPropertiesOnElements](http://codecept.io/helpers/WebDriverIO/#seecsspropertiesonelements)
    * [seeAttributesOnElements](http://codecept.io/helpers/WebDriverIO/#seeattributesonelements)
    * [grabNumberOfVisibleElements](http://codecept.io/helpers/WebDriverIO/#grabnumberofvisibleelements)
    * [waitInUrl](http://codecept.io/helpers/WebDriverIO/#waitinurl)
    * [waitUrlEquals](http://codecept.io/helpers/WebDriverIO/#waiturlequals)
    * [waitForValue](http://codecept.io/helpers/WebDriverIO/#waitforvalue)
    * [waitNumberOfVisibleElements](http://codecept.io/helpers/WebDriverIO/#waitnumberofvisibleelements)
    * [switchToNextTab](http://codecept.io/helpers/WebDriverIO/#switchtonexttab)
    * [switchToPreviousTab](http://codecept.io/helpers/WebDriverIO/#switchtoprevioustab)
    * [closeCurrentTab](http://codecept.io/helpers/WebDriverIO/#closecurrenttab)
    * [openNewTab](http://codecept.io/helpers/WebDriverIO/#opennewtab)
    * [refreshPage](http://codecept.io/helpers/WebDriverIO/#refreshpage)
    * [scrollPageToBottom](http://codecept.io/helpers/WebDriverIO/#scrollpagetobottom)
    * [scrollPageToTop](http://codecept.io/helpers/WebDriverIO/#scrollpagetotop)
    * [grabBrowserLogs](http://codecept.io/helpers/WebDriverIO/#grabbrowserlogs)
* Use mkdirp to create output directory. [#592](https://github.com/Codeception/CodeceptJS/pull/592) by @vkramskikh
<<<<<<< HEAD
=======
* [WebDriverIO] Fixed `seeNumberOfVisibleElements` by @BorisOsipov [#574](https://github.com/Codeception/CodeceptJS/pull/574)
>>>>>>> b568bd20
* Lots of fixes for promise chain by @APshenkin [#568](https://github.com/Codeception/CodeceptJS/pull/568)
    * Fix [#543](https://github.com/Codeception/CodeceptJS/issues/543) - After block not properly executed if Scenario fails
    * Expected behavior in promise chains: `_beforeSuite` hooks from helpers -> `BeforeSuite` from test -> `_before` hooks from helpers -> `Before` from test - > Test steps -> `_failed` hooks from helpers (if test failed) -> `After` from test -> `_after` hooks from helpers -> `AfterSuite` from test -> `_afterSuite` hook from helpers.
    * if during test we got errors from any hook (in test or in helper) - stop complete this suite and go to another
    * if during test we got error from Selenium server - stop complete this suite and go to another
    * [WebDriverIO][Protractor] if `restart` option is false - close all tabs expect one in `_after`.
    * Complete `_after`, `_afterSuite` hooks even After/AfterSuite from test was failed
    * Don't close browser between suites, when `restart` option is false. We should start browser only one time and close it only after all tests.
    * Close tabs and clear local storage, if `keepCookies` flag is enabled
* Fix TypeError when using babel-node or ts-node on node.js 7+ [#586](https://github.com/Codeception/CodeceptJS/pull/586) by @vkramskikh
* [Nightmare] fixed usage of `_locate`

Special thanks to **Andrey Pshenkin** for his work on this release and the major improvements.

 ## 0.6.3

* Errors are printed in non-verbose mode. Shows "Selenium not started" and other important errors.
* Allowed to set custom test options:

```js
Scenario('My scenario', { build_id: 123, type: 'slow' }, function (I)
```
those options can be accessed as `opts` property inside a `test` object. Can be used in custom listeners.

* Added `docs` directory to a package.
* [WebDriverIO][Protractor][SeleniumWebdriver] Bugfix: cleaning session when `restart: false` by @tfiwm [#519](https://github.com/Codeception/CodeceptJS/pull/519)
* [WebDriverIO][Protractor][Nightmare] Added second parameter to `saveScreenshot` to allow a full page screenshot. By @HughZurname
* Added suite object to `suite.before` and `suite.after` events by @implico. [#496](https://github.com/Codeception/CodeceptJS/pull/496)

## 0.6.2

* Added `config` object to [public API](http://codecept.io/hooks/#api)
* Extended `index.js` to include `actor` and `helpers`, so they could be required:

```js
const actor = require('codeceptjs').actor;
```

* Added [example for creating custom runner](http://codecept.io/hooks/#custom-runner) with public API.
* run command to create `output` directory if it doesn't exist
* [Protractor] fixed loading globally installed Protractor
* run-multiple command improvements:
     * create output directories for each process
     * print process ids in output

## 0.6.1

* Fixed loading hooks

## 0.6.0

Major release with extension API and parallel execution.

* **Breaking** Removed path argument from `run`. To specify path other than current directory use `--config` or `-c` option:

Instead of: `codeceptjs run tests` use:

```
# load config and run from tests directory
codeceptjs run -c tests/

# or load codecept.json from tests directory
codeceptjs run -c tests/codecept.json

# run users_test.js inside tests directory
codeceptjs run users_test.js -c tests
```

* **Command `multiple-run` added**, to execute tests in several browsers in parallel by @APshenkin and @davertmik. [See documentation](http://codecept.io/advanced/#multiple-execution).
* **Hooks API added to extend CodeceptJS** with custom listeners and plugins. [See documentation](http://codecept.io/hooks/#hooks_1).
* [Nightmare][WebDriverIO] `within` can work with iframes by @imvetri. [See documentation](http://codecept.io/acceptance/#iframes).
* [WebDriverIO][SeleniumWebdriver][Protractor] Default browser changed to `chrome`
* [Nightmare] Fixed globally locating `nightmare-upload`.
* [WebDriverIO] added `seeNumberOfVisibleElements` method by @elarouche.
* Exit with non-zero code if init throws an error by @rincedd
* New guides published:
    * [Installation](http://codecept.io/installation/)
    * [Hooks](http://codecept.io/hooks/)
    * [Advanced Usage](http://codecept.io/advanced/)
* Meta packages published:
    * [codecept-webdriverio](https://www.npmjs.com/package/codecept-webdriverio)
    * [codecept-protractor](https://www.npmjs.com/package/codecept-protractor)
    * [codecept-nightmare](https://www.npmjs.com/package/codecept-nightmare)


## 0.5.1

* [Polish translation](http://codecept.io/translation/#polish) added by @limes.
* Update process exit code so that mocha saves reports before exit by @romanovma.
* [Nightmare] fixed `getAttributeFrom` for custom attributes by @robrkerr
* [Nightmare] Fixed *UnhandledPromiseRejectionWarning error* when selecting the dropdown using `selectOption` by @robrkerr. [See PR](https://github.com/Codeception/CodeceptJS/pull/408).
* [Protractor] fixed `pressKey` method by @romanovma

## 0.5.0

* Protractor ^5.0.0 support (while keeping ^4.0.9 compatibility)
* Fix 'fullTitle() is not a function' in exit.js by @hubidu. See [#388](https://github.com/Codeception/CodeceptJS/pull/388).
* [Nightmare] Fix for `waitTimeout` by @HughZurname. See [#391](https://github.com/Codeception/CodeceptJS/pull/391). Resolves [#236](https://github.com/Codeception/CodeceptJS/issues/236)
* Dockerized CodeceptJS setup by @artiomnist. [See reference](https://github.com/Codeception/CodeceptJS/blob/master/docker/README.md)

## 0.4.16

* Fixed steps output synchronization (regression since 0.4.14).
* [WebDriverIO][Protractor][SeleniumWebdriver][Nightmare] added `keepCookies` option to keep cookies between tests with `restart: false`.
* [Protractor] added `waitForTimeout` config option to set default waiting time for all wait* functions.
* Fixed `_test` hook for helpers by @cjhille.

## 0.4.15

* Fixed regression in recorder sessions: `oldpromise is not defined`.

## 0.4.14

* `_beforeStep` and `_afterStep` hooks in helpers are synchronized. Allows to perform additional actions between steps.

Example: fail if JS error occur in custom helper using WebdriverIO:

```js
_before() {
  this.err = null;
  this.helpers['WebDriverIO'].browser.on('error', (e) => this.err = e);
}

_afterStep() {
 if (this.err) throw new Error('Browser JS error '+this.err);
}
```

Example: fail if JS error occur in custom helper using Nightmare:

```js
_before() {
  this.err = null;
  this.helpers['Nightmare'].browser.on('page', (type, message, stack) => {
    this.err = `${message} ${stack}`;
  });
}

_afterStep() {
 if (this.err) throw new Error('Browser JS error '+this.err);
}
```

* Fixed `codecept list` and `codecept def` commands.
* Added `I.say` method to print arbitrary comments.

```js
I.say('I am going to publish post');
I.say('I enter title and body');
I.say('I expect post is visible on site');
```

* [Nightmare] `restart` option added. `restart: false` allows to run all tests in a single window, disabled by default. By @nairvijays99
* [Nightmare] Fixed `resizeWindow` command.
* [Protractor][SeleniumWebdriver] added `windowSize` config option to resize window on start.
* Fixed "Scenario.skip causes 'Cannot read property retries of undefined'" by @MasterOfPoppets
* Fixed providing absolute paths for tests in config by @lennym

## 0.4.13

* Added **retries** option `Feature` and `Scenario` to rerun fragile tests:

```js
Feature('Complex JS Stuff', {retries: 3});

Scenario('Not that complex', {retries: 1}, (I) => {
  // test goes here
});
```

* Added **timeout** option `Feature` and `Scenario` to specify timeout.

```js
Feature('Complex JS Stuff', {timeout: 5000});

Scenario('Not that complex', {timeout: 1000}, (I) => {
  // test goes here
});
```

* [WebDriverIO] Added `uniqueScreenshotNames` option to set unique screenshot names for failed tests. By @APshenkin. See [#299](https://github.com/Codeception/CodeceptJS/pull/299)
* [WebDriverIO] `clearField` method improved to accept name/label locators and throw errors.
* [Nightmare][SeleniumWebdriver][Protractor] `clearField` method added.
* [Nightmare] Fixed `waitForElement`, and `waitForVisible` methods.
* [Nightmare] Fixed `resizeWindow` by @norisk-it
* Added italian [translation](http://codecept.io/translation/#italian).

## 0.4.12

* Bootstrap / Teardown improved with [Hooks](http://codecept.io/configuration/#hooks). Various options for setup/teardown provided.
* Added `--override` or `-o` option for runner to dynamically override configs. Valid JSON should be passed:

```
codeceptjs run -o '{ "bootstrap": "bootstrap.js"}'
codeceptjs run -o '{ "helpers": {"WebDriverIO": {"browser": "chrome"}}}'
```

* Added [regression tests](https://github.com/Codeception/CodeceptJS/tree/master/test/runner) for codeceptjs tests runner.

## 0.4.11

* Fixed regression in 0.4.10
* Added `bootstrap`/`teardown` config options to accept functions as parameters by @pscanf. See updated [config reference](http://codecept.io/configuration/) #319

## 0.4.10

* [Protractor] Protrctor 4.0.12+ support.
* Enabled async bootstrap file by @abachar. Use inside `bootstrap.js`:

```js
module.exports = function(done) {
  // async instructions
  // call done() to continue execution
  // otherwise call done('error description')
}
```

* Changed 'pending' to 'skipped' in reports by @timja-kainos. See #315

## 0.4.9

* [SeleniumWebdriver][Protractor][WebDriverIO][Nightmare] fixed `executeScript`, `executeAsyncScript` to work and return values.
* [Protractor][SeleniumWebdriver][WebDriverIO] Added `waitForInvisible` and `waitForStalenessOf` methods by @Nighthawk14.
* Added `--config` option to `codeceptjs run` to manually specify config file by @cnworks
* [Protractor] Simplified behavior of `amOutsideAngularApp` by using `ignoreSynchronization`. Fixes #278
* Set exit code to 1 when test fails at `Before`/`After` hooks. Fixes #279


## 0.4.8

* [Protractor][SeleniumWebdriver][Nightmare] added `moveCursorTo` method.
* [Protractor][SeleniumWebdriver][WebDriverIO] Added `manualStart` option to start browser manually in the beginning of test. By @cnworks. [PR #250](https://github.com/Codeception/CodeceptJS/pull/255)
* Fixed `codeceptjs init` to work with nested directories and file masks.
* Fixed `codeceptjs gt` to generate test with proper file name suffix. By @Zougi.
* [Nightmare] Fixed: Error is thrown when clicking on element which can't be locate. By @davetmik
* [WebDriverIO] Fixed `attachFile` for file upload. By @giuband and @davetmik
* [WebDriverIO] Add support for timeouts in config and with `defineTimeouts` method. By @easternbloc [#258](https://github.com/Codeception/CodeceptJS/pull/258) and [#267](https://github.com/Codeception/CodeceptJS/pull/267) by @davetmik
* Fixed hanging of CodeceptJS when error is thrown by event dispatcher. Fix by @Zougi and @davetmik


## 0.4.7

* Improved docs for `BeforeSuite`; fixed its usage with `restart: false` option by @APshenkin.
* Added `Nightmare` to list of available helpers on `init`.
* [Nightmare] Removed double `resizeWindow` implementation.

## 0.4.6

* Added `BeforeSuite` and `AfterSuite` hooks to scenario by @APshenkin. See [updated documentation](http://codecept.io/basics/#beforesuite)

## 0.4.5

* Fixed running `codecept def` command by @jankaspar
* [Protractor][SeleniumWebdriver] Added support for special keys in `pressKey` method. Fixes #216

## 0.4.4

* Interactive shell fixed. Start it by running `codeceptjs shell`
* Added `--profile` option to `shell` command to use dynamic configuration.
* Added `--verbose` option to `shell` command for most complete output.

## 0.4.3

* [Protractor] Regression fixed to ^4.0.0 support
* Translations included into package.
* `teardown` option added to config (opposite to `bootstrap`), expects a JS file to be executed after tests stop.
* [Configuration](http://codecept.io/configuration/) can be set via JavaScript file `codecept.conf.js` instead of `codecept.json`. It should export `config` object:

```js
// inside codecept.conf.js
exports.config = {
  // contents of codecept.json
}
```
* Added `--profile` option to pass its value to `codecept.conf.js` as `process.profile` for [dynamic configuration](http://codecept.io/configuration#dynamic-configuration).
* Documentation for [StepObjects, PageFragments](http://codecept.io/pageobjects#PageFragments) updated.
* Documentation for [Configuration](http://codecept.io/configuration/) added.

## 0.4.2

* Added ability to localize tests with translation [#189](https://github.com/Codeception/CodeceptJS/pull/189). Thanks to @abner
  * [Translation] ru-RU translation added.
  * [Translation] pt-BR translation added.
* [Protractor] Protractor 4.0.4 compatibility.
* [WebDriverIO][SeleniumWebdriver][Protractor] Fixed single browser session  mode for `restart: false`
* Fixed using of 3rd party reporters (xunit, mocha-junit-reporter, mochawesome). Added guide.
* Documentation for [Translation](http://codecept.io/translation/) added.
* Documentation for [Reports](http://codecept.io/reports/) added.

## 0.4.1

* Added custom steps to step definition list. See #174 by @jayS-de
* [WebDriverIO] Fixed using `waitForTimeout` option by @stephane-ruhlmann. See #178

## 0.4.0

* **[Nightmare](http://codecept.io/nightmare) Helper** added for faster web testing.
* [Protractor][SeleniumWebdriver][WebDriverIO] added `restart: false` option to reuse one browser between tests (improves speed).
* **Protractor 4.0** compatibility. Please upgrade Protractor library.
* Added `--verbose` option for `run` command to log and print global promise and events.
* Fixed errors with shutting down and cleanup.
* Fixed starting interactive shell with `codeceptjs shell`.
* Fixed handling of failures inside within block

## 0.3.5

* Introduced IDE autocompletion support for Visual Studio Code and others. Added command for generating TypeScript definitions for `I` object. Use it as

```
codeceptjs def
```

to generate steps definition file and include it into tests by reference. By @kaflan

## 0.3.4

* [Protractor] version 3.3.0 comptaibility, NPM 3 compatibility. Please update Protractor!
* allows using absolute path for helpers, output, in config and in command line. By @denis-sokolov
* Fixes 'Cannot read property '1' of null in generate.js:44' by @seethislight

## 0.3.3

**Fixed global installation**. CodeceptJS can now locate globally located modules.
CodeceptJS is also recommended for local installation.
Depending on installation type additional modules (webdriverio, protractor, ...) will be loaded either from local or from global path.

## 0.3.2

* Added `codeceptjs list` command which shows all available methods of `I` object.
* [Protractor][SeleniumWebdriver] fixed closing browser instances
* [Protractor][SeleniumWebdriver] `doubleClick` method added
* [WebDriverIO][Protractor][SeleniumWebdriver] `doubleClick` method to locate clickable elements by text, `context` option added.
* Fixed using assert in generator without yields #89

## 0.3.1

* Fixed `init` command

## 0.3.0

**Breaking Change**: webdriverio package removed from dependencies list. You will need to install it manually after the upgrade.
Starting from 0.3.0 webdriverio is not the only backend for running selenium tests, so you are free to choose between Protractor, SeleniumWebdriver, and webdriverio and install them.

* **[Protractor] helper added**. Now you can test AngularJS applications by using its official library within the unigied CodeceptJS API!
* **[SeleniumWebdriver] helper added**. You can switch to official JS bindings for Selenium.
* [WebDriverIO] **updated to webdriverio v 4.0**
* [WebDriverIO] `clearField` method added by @fabioel
* [WebDriverIO] added `dragAndDrop` by @fabioel
* [WebDriverIO] fixed `scrollTo` method by @sensone
* [WebDriverIO] fixed `windowSize: maximize` option in config
* [WebDriverIO] `seeElement` and `dontSeeElement` check element for visibility by @fabioel and @davertmik
* [WebDriverIO] `seeElementInDOM`, `dontSeeElementInDOM` added to check element exists on page.
* [WebDriverIO] fixed saving screenshots on failure. Fixes #70
* fixed `within` block doesn't end in output not #79


## 0.2.8

* [WebDriverIO] added `seeNumberOfElements` by @fabioel

## 0.2.7

* process ends with exit code 1 on error or failure #49
* fixed registereing global Helper #57
* fixed handling error in within block #50

## 0.2.6

* Fixed `done() was called multiple times`
* [WebDriverIO] added `waitToHide` method by @fabioel
* Added global `Helper` (alias `codecept_helper)`, object use for writing custom Helpers. Generator updated. Changes to #48

## 0.2.5

* Fixed issues with using yield inside a test #45 #47 #43
* Fixed generating a custom helper. Helper class is now accessible with `codecept_helper` var. Fixes #48

## 0.2.4

* Fixed accessing helpers from custom helper by @pim.

## 0.2.3

* [WebDriverIO] fixed `seeInField` to work with single value elements like: input[type=text], textareas, and multiple: select, input[type=radio], input[type=checkbox]
* [WebDriverIO] fixed `pressKey`, key modifeiers (Control, Command, Alt, Shift) are released after the action

## 0.2.2

Fixed generation of custom steps file and page objects.
Please replace `require('codeceptjs/actor')` to `actor` in your `custom_steps.js`.
Whenever you need to create `I` object (in page objects, custom steps, but not in tests) just call `actor()`;

## 0.2.0

* **within** context hook added
* `--reporter` option supported
* [WebDriverIO] added features and methods:
  - elements: `seeElement`, ...
  - popups: `acceptPopup`, `cancelPopup`, `seeInPopup`,...
  - navigation: `moveCursorTo`, `scrollTo`
  - saving screenshots on failure; `saveScreenshot`
  - cookies: `setCookie`, `seeCookie`, ...
  - source: `seeInSource`
  - form: `seeCheckboxIsChecked`, `selectOption` to support multiple selects
  - keyboard: `appendField`, `pressKey`
  - mouse: `rightClick`
* tests added
* [WebDriverIO] proxy configuration added by @petehouston
* [WebDriverIO] fixed `waitForText` method by @roadhump. Fixes #11
* Fixed creating output dir when it already exists on init by @alfirin
* Fixed loading of custom helpers<|MERGE_RESOLUTION|>--- conflicted
+++ resolved
@@ -80,10 +80,7 @@
     * [scrollPageToTop](http://codecept.io/helpers/WebDriverIO/#scrollpagetotop)
     * [grabBrowserLogs](http://codecept.io/helpers/WebDriverIO/#grabbrowserlogs)
 * Use mkdirp to create output directory. [#592](https://github.com/Codeception/CodeceptJS/pull/592) by @vkramskikh
-<<<<<<< HEAD
-=======
 * [WebDriverIO] Fixed `seeNumberOfVisibleElements` by @BorisOsipov [#574](https://github.com/Codeception/CodeceptJS/pull/574)
->>>>>>> b568bd20
 * Lots of fixes for promise chain by @APshenkin [#568](https://github.com/Codeception/CodeceptJS/pull/568)
     * Fix [#543](https://github.com/Codeception/CodeceptJS/issues/543) - After block not properly executed if Scenario fails
     * Expected behavior in promise chains: `_beforeSuite` hooks from helpers -> `BeforeSuite` from test -> `_before` hooks from helpers -> `Before` from test - > Test steps -> `_failed` hooks from helpers (if test failed) -> `After` from test -> `_after` hooks from helpers -> `AfterSuite` from test -> `_afterSuite` hook from helpers.
