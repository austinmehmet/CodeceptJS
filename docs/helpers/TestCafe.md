---
permalink: /helpers/TestCafe
editLink: false
sidebar: auto
title: TestCafe
---

<!-- Generated by documentation.js. Update this documentation by updating the source code. -->

## TestCafe

**Extends Helper**

Uses [TestCafe][1] library to run cross-browser tests.
The browser version you want to use in tests must be installed on your system.

Requires `testcafe` package to be installed.

    npm i testcafe --save-dev

## Configuration

This helper should be configured in codecept.json or codecept.conf.js

-   `url`: base url of website to be tested
-   `show`:  - show browser window.
-   `windowSize`: (optional) - set browser window width and height
-   `getPageTimeout`  config option to set maximum navigation time in milliseconds.
-   `waitForTimeout`: (optional) default wait* timeout in ms. Default: 5000.
-   `browser`:   - See [https://devexpress.github.io/testcafe/documentation/using-testcafe/common-concepts/browsers/browser-support.html][2]

#### Example #1: Show chrome browser window

```js
{
   helpers: {
     TestCafe : {
       url: "http://localhost",
       waitForTimeout: 15000,
       show: true,
       browser: "chrome"
     }
   }
}
```

 To use remote device you can provide 'remote' as browser parameter this will display a link with QR Code
 See [https://devexpress.github.io/testcafe/documentation/recipes/test-on-remote-computers-and-mobile-devices.html][3]

#### Example #2: Remote browser connection

```js
{
   helpers: {
     TestCafe : {
       url: "http://localhost",
       waitForTimeout: 15000,
       browser: "remote"
     }
   }
}
```

## Access From Helpers

Call Testcafe methods directly using the testcafe controller.

```js
const testcafeTestController = this.helpers['TestCafe'].t;
const comboBox = Selector('.combo-box');
await testcafeTestController
  .hover(comboBox) // hover over combo box
  .click('#i-prefer-both') // click some other element
```

## Methods

### Parameters

-   `config`  

### _locate

Get elements by different locator types, including strict locator
Should be used in custom helpers:

```js
const elements = await this.helpers['TestCafe']._locate('.item');
```

#### Parameters

-   `locator`  

### amOnPage

Opens a web page in a browser. Requires relative or absolute url.
If url starts with `/`, opens a web page of a site defined in `url` config parameter.

```js
I.amOnPage('/'); // opens main page of website
I.amOnPage('https://github.com'); // opens github
I.amOnPage('/login'); // opens a login page
```

#### Parameters

-   `url` **[string][4]** url path or global url.

### appendField

Appends text to a input field or textarea.
Field is located by name, label, CSS or XPath

```js
I.appendField('#myTextField', 'appended');
```

#### Parameters

-   `field` **([string][4] | [object][5])** located by label|name|CSS|XPath|strict locator
-   `value` **[string][4]** text value to append.

### attachFile

Attaches a file to element located by label, name, CSS or XPath
Path to file is relative current codecept directory (where codecept.json or codecept.conf.js is located).
File will be uploaded to remote system (if tests are running remotely).

```js
I.attachFile('Avatar', 'data/avatar.jpg');
I.attachFile('form input[name=avatar]', 'data/avatar.jpg');
```

#### Parameters

-   `field`  
-   `pathToFile` **[string][4]** local file path relative to codecept.json config file.
-   `locator` **([string][4] | [object][5])** field located by label|name|CSS|XPath|strict locator.

### checkOption

Selects a checkbox or radio button.
Element is located by label or name or CSS or XPath.

The second parameter is a context (CSS or XPath locator) to narrow the search.

```js
I.checkOption('#agree');
I.checkOption('I Agree to Terms and Conditions');
I.checkOption('agree', '//form');
```

#### Parameters

-   `field` **([string][4] | [object][5])** checkbox located by label | name | CSS | XPath | strict locator.
-   `context` **([string][4]? | [object][5])** (optional, `null` by default) element located by CSS | XPath | strict locator. 

### clearCookie

Clears a cookie by name,
if none provided clears all cookies.

```js
I.clearCookie();
I.clearCookie('test');
```

#### Parameters

-   `cookieName`  
-   `cookie` **[string][4]?** (optional, `null` by default) cookie name 

### clearField

Clears a `<textarea>` or text `<input>` element's value.

```js
I.clearField('Email');
I.clearField('user[email]');
I.clearField('#email');
```

#### Parameters

-   `field`  
-   `editable` **([string][4] | [object][5])** field located by label|name|CSS|XPath|strict locator.

### click

Perform a click on a link or a button, given by a locator.
If a fuzzy locator is given, the page will be searched for a button, link, or image matching the locator string.
For buttons, the "value" attribute, "name" attribute, and inner text are searched. For links, the link text is searched.
For images, the "alt" attribute and inner text of any parent links are searched.

The second parameter is a context (CSS or XPath locator) to narrow the search.

```js
// simple link
I.click('Logout');
// button of form
I.click('Submit');
// CSS button
I.click('#form input[type=submit]');
// XPath
I.click('//form/*[@type=submit]');
// link in context
I.click('Logout', '#nav');
// using strict locator
I.click({css: 'nav a.login'});
```

#### Parameters

-   `locator` **([string][4] | [object][5])** clickable link or button located by text, or any element located by CSS|XPath|strict locator.
-   `context` **([string][4]? | [object][5])** (optional, `null` by default) element to search in CSS|XPath|Strict locator. 

### dontSee

Opposite to `see`. Checks that a text is not present on a page.
Use context parameter to narrow down the search.

```js
I.dontSee('Login'); // assume we are already logged in.
I.dontSee('Login', '.nav'); // no login inside .nav element
```

#### Parameters

-   `text` **[string][4]** which is not present.
-   `context` **([string][4] | [object][5])?** (optional) element located by CSS|XPath|strict locator in which to perfrom search. 

### dontSeeCheckboxIsChecked

Verifies that the specified checkbox is not checked.

```js
I.dontSeeCheckboxIsChecked('#agree'); // located by ID
I.dontSeeCheckboxIsChecked('I agree to terms'); // located by label
I.dontSeeCheckboxIsChecked('agree'); // located by name
```

#### Parameters

-   `field` **([string][4] | [object][5])** located by label|name|CSS|XPath|strict locator.

### dontSeeCookie

Checks that cookie with given name does not exist.

```js
I.dontSeeCookie('auth'); // no auth cookie
```

#### Parameters

-   `name` **[string][4]** cookie name.

### dontSeeCurrentUrlEquals

Checks that current url is not equal to provided one.
If a relative url provided, a configured url will be prepended to it.

```js
I.dontSeeCurrentUrlEquals('/login'); // relative url are ok
I.dontSeeCurrentUrlEquals('http://mysite.com/login'); // absolute urls are also ok
```

#### Parameters

-   `url` **[string][4]** value to check.

### dontSeeElement

Opposite to `seeElement`. Checks that element is not visible (or in DOM)

```js
I.dontSeeElement('.modal'); // modal is not shown
```

#### Parameters

-   `locator` **([string][4] | [object][5])** located by CSS|XPath|Strict locator.

### dontSeeElementInDOM

Opposite to `seeElementInDOM`. Checks that element is not on page.

```js
I.dontSeeElementInDOM('.nav'); // checks that element is not on page visible or not
```

#### Parameters

-   `locator` **([string][4] | [object][5])** located by CSS|XPath|Strict locator.

### dontSeeInCurrentUrl

Checks that current url does not contain a provided fragment.

#### Parameters

-   `url` **[string][4]** value to check.

### dontSeeInField

Checks that value of input field or textarea doesn't equal to given value
Opposite to `seeInField`.

```js
I.dontSeeInField('email', 'user@user.com'); // field by name
I.dontSeeInField({ css: 'form input.email' }, 'user@user.com'); // field by CSS
```

#### Parameters

-   `field` **([string][4] | [object][5])** located by label|name|CSS|XPath|strict locator.
-   `value` **[string][4]** value to check.

### dontSeeInSource

Checks that the current page does not contains the given string in its raw source code.

```js
I.dontSeeInSource('<!--'); // no comments in source
```

#### Parameters

-   `text`  
-   `value` **[string][4]** to check.

### doubleClick

Performs a double-click on an element matched by link|button|label|CSS or XPath.
Context can be specified as second parameter to narrow search.

```js
I.doubleClick('Edit');
I.doubleClick('Edit', '.actions');
I.doubleClick({css: 'button.accept'});
I.doubleClick('.btn.edit');
```

#### Parameters

-   `locator` **([string][4] | [object][5])** clickable link or button located by text, or any element located by CSS|XPath|strict locator.
-   `context` **([string][4]? | [object][5])** (optional, `null` by default) element to search in CSS|XPath|Strict locator. 

### executeScript

Executes sync script on a page.
Pass arguments to function as additional parameters.
Will return execution result to a test.
In this case you should use async function and await to receive results.

Example with jQuery DatePicker:

```js
// change date of jQuery DatePicker
I.executeScript(function() {
  // now we are inside browser context
  $('date').datetimepicker('setDate', new Date());
});
```

Can return values. Don't forget to use `await` to get them.

```js
let date = await I.executeScript(function(el) {
  // only basic types can be returned
  return $(el).datetimepicker('getDate').toString();
}, '#date'); // passing jquery selector
```

#### Parameters

-   `fn` **([string][4] | [function][6])** function to be executed in browser context.
-   `args` **...any** to be passed to function.

Returns **[Promise][7]&lt;any>** If a function returns a Promise It will wait for it resolution.

### fillField

Fills a text field or textarea, after clearing its value, with the given string.
Field is located by name, label, CSS, or XPath.

```js
// by label
I.fillField('Email', 'hello@world.com');
// by name
I.fillField('password', secret('123456'));
// by CSS
I.fillField('form#login input[name=username]', 'John');
// or by strict locator
I.fillField({css: 'form#login input[name=username]'}, 'John');
```

#### Parameters

-   `field` **([string][4] | [object][5])** located by label|name|CSS|XPath|strict locator.
-   `value` **[string][4]** text value to fill.

### grabAttributeFrom

Retrieves an attribute from an element located by CSS or XPath and returns it to test.
<<<<<<< HEAD
Resumes test execution, so **should be used inside async with `await`** operator.
If more than one element is found - attribute of first element is returned.

```js
let hint = await I.grabAttributeFrom('#tooltip', 'title');
```

#### Parameters

-   `locator` **([string][4] | [object][5])** element located by CSS|XPath|strict locator.
-   `attr` **[string][4]** attribute name.

Returns **[Promise][7]&lt;[string][4]>** attribute value

### grabAttributeFromAll

Retrieves an attribute from an element located by CSS or XPath and returns it to test.
Resumes test execution, so **should be used inside async with `await`** operator.
If more than one element is found - attribute of first element is returned.
=======
An array as a result will be returned if there are more than one matched element.
Resumes test execution, so **should be used inside async function with `await`** operator.
>>>>>>> df17d377

```js
let hint = await I.grabAttributeFrom('#tooltip', 'title');
```

#### Parameters

-   `locator` **([string][4] | [object][5])** element located by CSS|XPath|strict locator.
-   `attr` **[string][4]** attribute name.

Returns **[Promise][7]&lt;[string][4]>** attribute value

### grabBrowserLogs

Get JS log from browser.

```js
let logs = await I.grabBrowserLogs();
console.log(JSON.stringify(logs))
```

### grabCookie

Gets a cookie object by name.
If none provided gets all cookies.
Resumes test execution, so **should be used inside async function with `await`** operator.

```js
let cookie = await I.grabCookie('auth');
assert(cookie.value, '123456');
```

#### Parameters

-   `name` **[string][4]?** cookie name. 

Returns **[Promise][7]&lt;[string][4]>** attribute valueReturns cookie in JSON format. If name not passed returns all cookies for this domain.

### grabCurrentUrl

Get current URL from browser.
Resumes test execution, so should be used inside an async function.

```js
let url = await I.grabCurrentUrl();
console.log(`Current URL is [${url}]`);
```

Returns **[Promise][7]&lt;[string][4]>** current URL

### grabNumberOfVisibleElements

Grab number of visible elements by locator.
Resumes test execution, so **should be used inside async function with `await`** operator.

```js
let numOfElements = await I.grabNumberOfVisibleElements('p');
```

#### Parameters

-   `locator` **([string][4] | [object][5])** located by CSS|XPath|strict locator.

Returns **[Promise][7]&lt;[number][8]>** number of visible elements

### grabPageScrollPosition

Retrieves a page scroll position and returns it to test.
Resumes test execution, so **should be used inside an async function with `await`** operator.

```js
let { x, y } = await I.grabPageScrollPosition();
```

Returns **[Promise][7]&lt;[Object][5]&lt;[string][4], any>>** scroll position

### grabSource

Retrieves page source and returns it to test.
Resumes test execution, so **should be used inside async function with `await`** operator.

```js
let pageSource = await I.grabSource();
```

Returns **[Promise][7]&lt;[string][4]>** source code

### grabTextFrom

Retrieves a text from an element located by CSS or XPath and returns it to test.
Resumes test execution, so **should be used inside async with `await`** operator.

```js
let pin = await I.grabTextFrom('#pin');
```

If multiple elements found returns first element.

#### Parameters

-   `locator` **([string][4] | [object][5])** element located by CSS|XPath|strict locator.

Returns **[Promise][7]&lt;[string][4]>** attribute value

### grabTextFromAll

Retrieves all texts from an element located by CSS or XPath and returns it to test.
Resumes test execution, so **should be used inside async with `await`** operator.

```js
let pins = await I.grabTextFromAll('#pin li');
```

#### Parameters

-   `locator` **([string][4] | [object][5])** element located by CSS|XPath|strict locator.

Returns **[Promise][7]&lt;[Array][9]&lt;[string][4]>>** attribute value

### grabValueFrom

Retrieves a value from a form element located by CSS or XPath and returns it to test.
Resumes test execution, so **should be used inside async function with `await`** operator.
If more than one element is found - value of first element is returned.

```js
let email = await I.grabValueFrom('input[name=email]');
```

#### Parameters

-   `locator` **([string][4] | [object][5])** field located by label|name|CSS|XPath|strict locator.

Returns **[Promise][7]&lt;[string][4]>** attribute value

### grabValueFromAll

Retrieves an array of value from a form located by CSS or XPath and returns it to test.
Resumes test execution, so **should be used inside async function with `await`** operator.

```js
let inputs = await I.grabValueFromAll('//form/input');
```

#### Parameters

-   `locator` **([string][4] | [object][5])** field located by label|name|CSS|XPath|strict locator.

Returns **[Promise][7]&lt;[Array][9]&lt;[string][4]>>** attribute value

### moveCursorTo

Moves cursor to element matched by locator.
Extra shift can be set with offsetX and offsetY options.

```js
I.moveCursorTo('.tooltip');
I.moveCursorTo('#submit', 5,5);
```

#### Parameters

-   `locator` **([string][4] | [object][5])** located by CSS|XPath|strict locator.
-   `offsetX` **[number][8]** (optional, `0` by default) X-axis offset. 
-   `offsetY` **[number][8]** (optional, `0` by default) Y-axis offset. 

### pressKey

Presses a key on a focused element.
Special keys like 'Enter', 'Control', [etc][10]
will be replaced with corresponding unicode.
If modifier key is used (Control, Command, Alt, Shift) in array, it will be released afterwards.

```js
I.pressKey('Enter');
I.pressKey(['Control','a']);
```

#### Parameters

-   `key` **([string][4] | [Array][9]&lt;[string][4]>)** key or array of keys to press.


[Valid key names](https://w3c.github.io/webdriver/#keyboard-actions) are:

- `'Add'`,
- `'Alt'`,
- `'ArrowDown'` or `'Down arrow'`,
- `'ArrowLeft'` or `'Left arrow'`,
- `'ArrowRight'` or `'Right arrow'`,
- `'ArrowUp'` or `'Up arrow'`,
- `'Backspace'`,
- `'Command'`,
- `'Control'`,
- `'Del'`,
- `'Divide'`,
- `'End'`,
- `'Enter'`,
- `'Equals'`,
- `'Escape'`,
- `'F1 to F12'`,
- `'Home'`,
- `'Insert'`,
- `'Meta'`,
- `'Multiply'`,
- `'Numpad 0'` to `'Numpad 9'`,
- `'Pagedown'` or `'PageDown'`,
- `'Pageup'` or `'PageUp'`,
- `'Pause'`,
- `'Semicolon'`,
- `'Shift'`,
- `'Space'`,
- `'Subtract'`,
- `'Tab'`.

### refreshPage

Reload the current page.

```js
I.refreshPage();
```

### resizeWindow

Resize the current window to provided width and height.
First parameter can be set to `maximize`.

#### Parameters

-   `width` **[number][8]** width in pixels or `maximize`.
-   `height` **[number][8]** height in pixels.

### rightClick

Performs right click on a clickable element matched by semantic locator, CSS or XPath.

```js
// right click element with id el
I.rightClick('#el');
// right click link or button with text "Click me"
I.rightClick('Click me');
// right click button with text "Click me" inside .context
I.rightClick('Click me', '.context');
```

#### Parameters

-   `locator` **([string][4] | [object][5])** clickable element located by CSS|XPath|strict locator.
-   `context` **([string][4]? | [object][5])** (optional, `null` by default) element located by CSS|XPath|strict locator. 

### saveScreenshot

Saves a screenshot to ouput folder (set in codecept.json or codecept.conf.js).
Filename is relative to output folder.
Optionally resize the window to the full available page `scrollHeight` and `scrollWidth` to capture the entire page by passing `true` in as the second argument.

```js
I.saveScreenshot('debug.png');
I.saveScreenshot('debug.png', true) //resizes to available scrollHeight and scrollWidth before taking screenshot
```

#### Parameters

-   `fileName` **[string][4]** file name to save.
-   `fullPage` **[boolean][11]** (optional, `false` by default) flag to enable fullscreen screenshot mode. 

### scrollPageToBottom

Scroll page to the bottom.

```js
I.scrollPageToBottom();
```

### scrollPageToTop

Scroll page to the top.

```js
I.scrollPageToTop();
```

### scrollTo

Scrolls to element matched by locator.
Extra shift can be set with offsetX and offsetY options.

```js
I.scrollTo('footer');
I.scrollTo('#submit', 5, 5);
```

#### Parameters

-   `locator` **([string][4] | [object][5])** located by CSS|XPath|strict locator.
-   `offsetX` **[number][8]** (optional, `0` by default) X-axis offset. 
-   `offsetY` **[number][8]** (optional, `0` by default) Y-axis offset. 

### see

Checks that a page contains a visible text.
Use context parameter to narrow down the search.

```js
I.see('Welcome'); // text welcome on a page
I.see('Welcome', '.content'); // text inside .content div
I.see('Register', {css: 'form.register'}); // use strict locator
```

#### Parameters

-   `text` **[string][4]** expected on page.
-   `context` **([string][4]? | [object][5])** (optional, `null` by default) element located by CSS|Xpath|strict locator in which to search for text. 

### seeCheckboxIsChecked

Verifies that the specified checkbox is checked.

```js
I.seeCheckboxIsChecked('Agree');
I.seeCheckboxIsChecked('#agree'); // I suppose user agreed to terms
I.seeCheckboxIsChecked({css: '#signup_form input[type=checkbox]'});
```

#### Parameters

-   `field` **([string][4] | [object][5])** located by label|name|CSS|XPath|strict locator.

### seeCookie

Checks that cookie with given name exists.

```js
I.seeCookie('Auth');
```

#### Parameters

-   `name` **[string][4]** cookie name.

### seeCurrentUrlEquals

Checks that current url is equal to provided one.
If a relative url provided, a configured url will be prepended to it.
So both examples will work:

```js
I.seeCurrentUrlEquals('/register');
I.seeCurrentUrlEquals('http://my.site.com/register');
```

#### Parameters

-   `url` **[string][4]** value to check.

### seeElement

Checks that a given Element is visible
Element is located by CSS or XPath.

```js
I.seeElement('#modal');
```

#### Parameters

-   `locator` **([string][4] | [object][5])** located by CSS|XPath|strict locator.

### seeElementInDOM

Checks that a given Element is present in the DOM
Element is located by CSS or XPath.

```js
I.seeElementInDOM('#modal');
```

#### Parameters

-   `locator` **([string][4] | [object][5])** element located by CSS|XPath|strict locator.

### seeInCurrentUrl

Checks that current url contains a provided fragment.

```js
I.seeInCurrentUrl('/register'); // we are on registration page
```

#### Parameters

-   `url` **[string][4]** a fragment to check

### seeInField

Checks that the given input field or textarea equals to given value.
For fuzzy locators, fields are matched by label text, the "name" attribute, CSS, and XPath.

```js
I.seeInField('Username', 'davert');
I.seeInField({css: 'form textarea'},'Type your comment here');
I.seeInField('form input[type=hidden]','hidden_value');
I.seeInField('#searchform input','Search');
```

#### Parameters

-   `field` **([string][4] | [object][5])** located by label|name|CSS|XPath|strict locator.
-   `value` **[string][4]** value to check.

### seeInSource

Checks that the current page contains the given string in its raw source code.

```js
I.seeInSource('<h1>Green eggs &amp; ham</h1>');
```

#### Parameters

-   `text` **[string][4]** value to check.

### seeNumberOfVisibleElements

Asserts that an element is visible a given number of times.
Element is located by CSS or XPath.

```js
I.seeNumberOfVisibleElements('.buttons', 3);
```

#### Parameters

-   `locator` **([string][4] | [object][5])** element located by CSS|XPath|strict locator.
-   `num` **[number][8]** number of elements.

### seeTextEquals

Checks that text is equal to provided one.

```js
I.seeTextEquals('text', 'h1');
```

#### Parameters

-   `text`  
-   `context`   

### selectOption

Selects an option in a drop-down select.
Field is searched by label | name | CSS | XPath.
Option is selected by visible text or by value.

```js
I.selectOption('Choose Plan', 'Monthly'); // select by label
I.selectOption('subscription', 'Monthly'); // match option by text
I.selectOption('subscription', '0'); // or by value
I.selectOption('//form/select[@name=account]','Premium');
I.selectOption('form select[name=account]', 'Premium');
I.selectOption({css: 'form select[name=account]'}, 'Premium');
```

Provide an array for the second argument to select multiple options.

```js
I.selectOption('Which OS do you use?', ['Android', 'iOS']);
```

#### Parameters

-   `select` **([string][4] | [object][5])** field located by label|name|CSS|XPath|strict locator.
-   `option` **([string][4] | [Array][9]&lt;any>)** visible text or value of option.

### setCookie

Sets cookie(s).

Can be a single cookie object or an array of cookies:

```js
I.setCookie({name: 'auth', value: true});

// as array
I.setCookie([
  {name: 'auth', value: true},
  {name: 'agree', value: true}
]);
```

#### Parameters

-   `cookie` **([object][5] | [array][9])** a cookie object or array of cookie objects.

### switchTo

Switches frame or in case of null locator reverts to parent.

```js
I.switchTo('iframe'); // switch to first iframe
I.switchTo(); // switch back to main page
```

#### Parameters

-   `locator` **([string][4]? | [object][5])** (optional, `null` by default) element located by CSS|XPath|strict locator. 

### uncheckOption

Unselects a checkbox or radio button.
Element is located by label or name or CSS or XPath.

The second parameter is a context (CSS or XPath locator) to narrow the search.

```js
I.uncheckOption('#agree');
I.uncheckOption('I Agree to Terms and Conditions');
I.uncheckOption('agree', '//form');
```

#### Parameters

-   `field` **([string][4] | [object][5])** checkbox located by label | name | CSS | XPath | strict locator.
-   `context` **([string][4]? | [object][5])** (optional, `null` by default) element located by CSS | XPath | strict locator. 

### useTestCafeTo

Use [TestCafe][12] API inside a test.

First argument is a description of an action.
Second argument is async function that gets this helper as parameter.

{ [`t`][13]) } object from TestCafe API is available.

```js
I.useTestCafeTo('handle browser dialog', async ({ t }) {
  await t.setNativeDialogHandler(() => true);
});
```

#### Parameters

-   `description` **[string][4]** used to show in logs.
-   `fn` **[function][6]** async functuion that executed with TestCafe helper as argument

### wait

Pauses execution for a number of seconds.

```js
I.wait(2); // wait 2 secs
```

#### Parameters

-   `sec` **[number][8]** number of second to wait.

### waitForElement

Waits for element to be present on page (by default waits for 1sec).
Element can be located by CSS or XPath.

```js
I.waitForElement('.btn.continue');
I.waitForElement('.btn.continue', 5); // wait for 5 secs
```

#### Parameters

-   `locator` **([string][4] | [object][5])** element located by CSS|XPath|strict locator.
-   `sec` **[number][8]?** (optional, `1` by default) time in seconds to wait

### waitForFunction

Waits for a function to return true (waits for 1 sec by default).
Running in browser context.

```js
I.waitForFunction(fn[, [args[, timeout]])
```

```js
I.waitForFunction(() => window.requests == 0);
I.waitForFunction(() => window.requests == 0, 5); // waits for 5 sec
I.waitForFunction((count) => window.requests == count, [3], 5) // pass args and wait for 5 sec
```

#### Parameters

-   `fn` **([string][4] | [function][6])** to be executed in browser context.
-   `argsOrSec` **([Array][9]&lt;any> | [number][8])?** (optional, `1` by default) arguments for function or seconds. 
-   `sec` **[number][8]?** (optional, `1` by default) time in seconds to wait 

### waitForInvisible

Waits for an element to be removed or become invisible on a page (by default waits for 1sec).
Element can be located by CSS or XPath.

```js
I.waitForInvisible('#popup');
```

#### Parameters

-   `locator` **([string][4] | [object][5])** element located by CSS|XPath|strict locator.
-   `sec` **[number][8]** (optional, `1` by default) time in seconds to wait 

### waitForText

Waits for a text to appear (by default waits for 1sec).
Element can be located by CSS or XPath.
Narrow down search results by providing context.

```js
I.waitForText('Thank you, form has been submitted');
I.waitForText('Thank you, form has been submitted', 5, '#modal');
```

#### Parameters

-   `text` **[string][4]** to wait for.
-   `sec` **[number][8]** (optional, `1` by default) time in seconds to wait 
-   `context` **([string][4] | [object][5])?** (optional) element located by CSS|XPath|strict locator. 

### waitForVisible

Waits for an element to become visible on a page (by default waits for 1sec).
Element can be located by CSS or XPath.

```js
I.waitForVisible('#popup');
```

#### Parameters

-   `locator` **([string][4] | [object][5])** element located by CSS|XPath|strict locator.
-   `sec` **[number][8]** (optional, `1` by default) time in seconds to wait 

### waitInUrl

Waiting for the part of the URL to match the expected. Useful for SPA to understand that page was changed.

```js
I.waitInUrl('/info', 2);
```

#### Parameters

-   `urlPart` **[string][4]** value to check.
-   `sec` **[number][8]** (optional, `1` by default) time in seconds to wait 

### waitNumberOfVisibleElements

Waits for a specified number of elements on the page.

```js
I.waitNumberOfVisibleElements('a', 3);
```

#### Parameters

-   `locator` **([string][4] | [object][5])** element located by CSS|XPath|strict locator.
-   `num` **[number][8]** number of elements.
-   `sec` **[number][8]** (optional, `1` by default) time in seconds to wait 

### waitToHide

Waits for an element to hide (by default waits for 1sec).
Element can be located by CSS or XPath.

```js
I.waitToHide('#popup');
```

#### Parameters

-   `locator` **([string][4] | [object][5])** element located by CSS|XPath|strict locator.
-   `sec` **[number][8]** (optional, `1` by default) time in seconds to wait 

### waitUrlEquals

Waits for the entire URL to match the expected

```js
I.waitUrlEquals('/info', 2);
I.waitUrlEquals('http://127.0.0.1:8000/info');
```

#### Parameters

-   `urlPart` **[string][4]** value to check.
-   `sec` **[number][8]** (optional, `1` by default) time in seconds to wait 

## getPageUrl

Client Functions

### Parameters

-   `t`  

[1]: https://github.com/DevExpress/testcafe

[2]: https://devexpress.github.io/testcafe/documentation/using-testcafe/common-concepts/browsers/browser-support.html

[3]: https://devexpress.github.io/testcafe/documentation/recipes/test-on-remote-computers-and-mobile-devices.html

[4]: https://developer.mozilla.org/docs/Web/JavaScript/Reference/Global_Objects/String

[5]: https://developer.mozilla.org/docs/Web/JavaScript/Reference/Global_Objects/Object

[6]: https://developer.mozilla.org/docs/Web/JavaScript/Reference/Statements/function

[7]: https://developer.mozilla.org/docs/Web/JavaScript/Reference/Global_Objects/Promise

[8]: https://developer.mozilla.org/docs/Web/JavaScript/Reference/Global_Objects/Number

[9]: https://developer.mozilla.org/docs/Web/JavaScript/Reference/Global_Objects/Array

[10]: https://code.google.com/p/selenium/wiki/JsonWireProtocol#/session/:sessionId/element/:id/value

[11]: https://developer.mozilla.org/docs/Web/JavaScript/Reference/Global_Objects/Boolean

[12]: https://devexpress.github.io/testcafe/documentation/test-api/

[13]: https://devexpress.github.io/testcafe/documentation/test-api/test-code-structure.html#test-controller<|MERGE_RESOLUTION|>--- conflicted
+++ resolved
@@ -404,7 +404,6 @@
 ### grabAttributeFrom
 
 Retrieves an attribute from an element located by CSS or XPath and returns it to test.
-<<<<<<< HEAD
 Resumes test execution, so **should be used inside async with `await`** operator.
 If more than one element is found - attribute of first element is returned.
 
@@ -424,10 +423,6 @@
 Retrieves an attribute from an element located by CSS or XPath and returns it to test.
 Resumes test execution, so **should be used inside async with `await`** operator.
 If more than one element is found - attribute of first element is returned.
-=======
-An array as a result will be returned if there are more than one matched element.
-Resumes test execution, so **should be used inside async function with `await`** operator.
->>>>>>> df17d377
 
 ```js
 let hint = await I.grabAttributeFrom('#tooltip', 'title');
