--- conflicted
+++ resolved
@@ -338,8 +338,4 @@
 Function passed into session can use `I`, page objects, and any objects declared for the scenario.
 This function can also be declared as async (but doesn't work as generator).
 
-<<<<<<< HEAD
-Also, you can use `within` inside a session but you can't call session from inside `within`.
-=======
-Also, you can use `within` inside a session but you can't call session from inside `within`.
->>>>>>> 132da37c
+Also, you can use `within` inside a session but you can't call session from inside `within`.