--- conflicted
+++ resolved
@@ -28,11 +28,7 @@
 To start you need CodeceptJS with Playwright packages installed
 
 ```bash
-<<<<<<< HEAD
-npm install codeceptjs playwright@^0.11.1 --save
-=======
 npm install codeceptjs playwright@^0.12.1 --save
->>>>>>> 6e5125cd
 ```
 
 Or see [alternative installation options](http://codecept.io/installation/)
