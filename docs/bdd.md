--- conflicted
+++ resolved
@@ -360,28 +360,14 @@
 Similarly to `Before` you can use `After` and `Fail` inside a scenario. `Fail` hook is activated on failure and receive two parameters: `test` and current `error`.
 
 ```js
-<<<<<<< HEAD
-After(async (test) => {
-=======
 After(async () => {
->>>>>>> 0344a9fbc8908831a246f5a3293b86400162dea7
   await someService.cleanup();
 });
 
 Fail((test, err) => {
-<<<<<<< HEAD
   // test didn't
   console.log('Failed with', err);
   pause();
-=======
-<<<<<<< HEAD
-  console.log('Failed with', err);
-  pause(); // start interactice pause to debug failure
-=======
-  // test didn't
-  console.log('Failed with', err);
->>>>>>> 0344a9fbc8908831a246f5a3293b86400162dea7
->>>>>>> 92b342de
 });
 ```
 
