--- conflicted
+++ resolved
@@ -91,24 +91,19 @@
 ## BeforeSuite
 
 If you need to run complex setup before all tests and teardown this afterwards you can use `BeforeSuite` and `AfterSuite`
-<<<<<<< HEAD
-functions. Unlike Before and After hooks, `BeforeSuite` and `AfterSuite` dont have access to `I` object.
-You can use them to execute some JavaScript code, which is expected to return a promise.
-=======
 functions. `BeforeSuite` and `AfterSuite` have access to `I` object, but `BeforeSuite/AfterSuite` don't have an access to the browser because it's not running at this moment.
-You can use them to execute handlers that will setup your enviroment. `BeforeSuite/AfterSuite` will work  only for a file where it was declared (so you can declare different setups for files)
+You can use them to execute handlers that will setup your environment. `BeforeSuite/AfterSuite` will work  only for a file where it was declared (so you can declare different setups for files)
 
 ```js
 BeforeSuite((I) => {
-    I.syncDown('testfolder');
+  I.syncDown('testfolder');
 });
 
 AfterSuite((I) => {
-    I.syncUp('testfolder');
-    I.clearDir('testfolder');
+  I.syncUp('testfolder');
+  I.clearDir('testfolder');
 })
 ```
->>>>>>> b8dc6a95
 
 [Here are some ideas](https://github.com/Codeception/CodeceptJS/pull/231#issuecomment-249554933) where to use BeforeSuite hooks.
 
