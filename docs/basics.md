---
id: basics
title: Basics
---

CodeceptJS is a modern end to end testing framework with a special BDD-style syntax. The test is written as a linear scenario of user's action on a site.

```js
Feature('CodeceptJS demo');

Scenario('check Welcome page on site', (I) => {
  I.amOnPage('/');
  I.see('Welcome');
});
```

Tests are expected to be written in **ECMAScript 7**.

Each test is described inside a `Scenario` function with `I` object passed into it.
I object is an **actor**, an abstraction for a testing user. I is a proxy object for currently enabled **Helpers**.

## Architecture

CodeceptJS bypasses execution commands to helpers. Depending on helper enabled your tests will be executed differently. If you need cross-browser support you should choose Selenium-based WebDriver or Protractor, if you are interested in speed - use Chrome-based Puppeteer, or Electron-based Nightmare. Those engines can run tests in window mode or headlessly and doesn't require additional tools to be installed.

Here is the diagram of CodeceptJS architecture

<<<<<<< HEAD
![](img/architecture.svg)
=======
![architecture](https://codecept.io/img/architecture.svg)
>>>>>>> master

All helpers share the same API so it's easy to migrate tests from one backend to other.
However, because of difference in backends and their limitations, they are not guaranteed to be compatible with each other. For instance, you can't set request headers in WebDriver or Protractor, but you can do so in Puppteer or Nightmare.

Please note, you can't run tests by different helpers at once. You can't use some APIs from WebDriver and some from Nightmare. You should **pick one helper, as it defines how tests are executed.** If requirements change it's easy to migrate to another, but don't use few helpers at once. It's just not possible.

A helper should be enabled in main config. Configuration (like base url) should be provided as well:

```json
  "helpers": {
    "WebDriver": {
      "url": "http://localhost",
      "browser": "chrome"
    }
  }
```

In this config config all methods of `I` will be taken from `WebDriver` helper.

## Writing Tests

Tests are written from a user's perspective. There is an actor (represented as `I`) which contains actions taken from helpers. A test is written as a sequence of actions performed by actor:

```js
I.amOnPage('/');
I.click('Login');
I.see('Please Login', 'h1');
// ...
```

To list all available commands for current configuration run `codeceptjs list`
or enable [auto-completion by generating TypeScript definitions](#intellisense).

> For most helpers basic actions like `amOnPage`, `fillField`, `click` are the same.
Proceed to [Acceptance Testing Chapter](https://codecept.io/acceptance/) to learn how to use them.

## How It Works

Tests are written in a synchronous way. This improves the readability and maintainability of tests.
While writing tests you should not think about promises. You should focus on the test scenario.

However, behind the scenes **all actions are wrapped in promises** inside of the `I` object.
[Global promise](https://github.com/Codeception/CodeceptJS/blob/master/lib/recorder.js) chain is initialized before each test and all `I.*` calls will be appended to it as well as setup and teardown.

If you want to get information from a running test you can use `await` inside **async function** and special methods of helpers started with `grab` prefix.

```js
Scenario('try grabbers', async (I) => {
  let title = await I.grabTitle();
});
```

then you can use those variables in assertions:

```js
var title = await I.grabTitle();
var assert = require('assert');
assert.equal(title, 'CodeceptJS');
```

## Running Tests

To launch tests use `run` command. To execute tests in [multiple browsers](https://codecept.io/advanced/#multiple-browsers-execution) or [multiple threads](https://codecept.io/advanced/#parallel-execution) use `run-multiple`.

### Level of Detail

To see step-by-step output of running tests, add `--steps` flag:

```
codeceptjs run --steps
```

To see more detailed output add `--debug` flag:

```
codeceptjs run --debug
```

To see very detailed output system use `--verbose` flag:

```
codeceptjs run --verbose
```

### Filter

A single test file can be executed if you provide a relative path to such file:

```
codeceptjs run github_test.js

# or

codeceptjs run admin/login_test.js
```

To filter a test by name use `--grep` parameter. Which will execute all tests with names matching the regex pattern.

To run all tests with `slow` word in it

```
codeceptjs run --grep "slow"
```

It is recommended to [filter tests by tags](https://codecept.io/advanced/#tags).


> For more options see [full reference of `run` command](https://codecept.io/commands/#run).


## Debug

CodeceptJS allows to write and debug tests on the fly while keeping your browser opened.
By using interactive shell you can stop execution at any point and type in CodeceptJS commands.

This is especially useful while writing a new scratch. After opening a page call `pause()` to start interacting with a page:

```js
I.amOnPage('/');
pause();
```

Try to perform your scenario step by step. Then copy succesful commands and insert them into a test.

### Pause

Test execution can be paused in any place of a test with `pause()` call.

This launches interactive console where you can call actions of `I` object.

```
 Interactive shell started
 Press ENTER to resume test
 - Use JavaScript syntax to try steps in action
 - Press TAB twice to see all available commands
 - Enter next to run the next step
 I.click

```

Type in different actions to try them, copy valid successful ones to test, update the test file.

Press `ENTER` to resume test execution.

To **debug test step-by-step** type press Enter. The next step will be executed and interactive shell will be shown again.

To see all available commands press TAB two times to see list of all actions included in I.

If a test is failing you can prevent browser from closing by putting `pause()` command into `After()` hook. This is very helpful to debug failing tests. This way you can keep the same session and try different actions on a page to get the idea what went wrong.

```js
After(pause);
```

Interactive shell can be started outside the test context by running

```bash
codeceptjs shell
```


### Screenshot on failure

By default CodeceptJS saves a screenshot of a failed test.
This can be configured in [screenshotOnFail Plugin](https://codecept.io/plugins/#screenshotonfail)

### Step By Step Report

To see how the test was executed, use [stepByStepReport Plugin](https://codecept.io/plugins/#stepbystepreport). It saves a screenshot of each passed step and shows them in a nice slideshow.


## Before

Common preparation steps like opening a web page, logging in a user, can be placed in `Before` or `Background` hook:

```js
Feature('CodeceptJS Demonstration');

Before((I) => { // or Background
  I.amOnPage('/documentation');
});

Scenario('test some forms', (I) => {
  I.click('Create User');
  I.see('User is valid');
  I.dontSeeInCurrentUrl('/documentation');
});

Scenario('test title', (I) => {
  I.seeInTitle('Example application');
});
```

Same as `Before` you can use `After` to run teardown for each scenario.

## BeforeSuite

If you need to run complex setup before all tests and teardown this afterwards you can use `BeforeSuite` and `AfterSuite`
functions. `BeforeSuite` and `AfterSuite` have access to `I` object, but `BeforeSuite/AfterSuite` don't have an access to the browser because it's not running at this moment.
You can use them to execute handlers that will setup your environment. `BeforeSuite/AfterSuite` will work  only for a file where it was declared (so you can declare different setups for files)

```js
BeforeSuite((I) => {
  I.syncDown('testfolder');
});

AfterSuite((I) => {
  I.syncUp('testfolder');
  I.clearDir('testfolder');
});
```

[Here are some ideas](https://github.com/Codeception/CodeceptJS/pull/231#issuecomment-249554933) where to use BeforeSuite hooks.

## Within

To specify the exact area on a page where actions can be performed you can use `within` function.
Everything executed in its context will be narrowed to context specified by locator:

Usage: `within('section', ()=>{})`

```js
I.amOnPage('https://github.com');
within('.js-signup-form', () => {
  I.fillField('user[login]', 'User');
  I.fillField('user[email]', 'user@user.com');
  I.fillField('user[password]', 'user@user.com');
  I.click('button');
});
I.see('There were problems creating your account.');
```

`within` can also work with [iframes](/acceptance/#iframes)

When running steps inside a within block will be shown with a shift:

![within](https://codecept.io/img/within.png)

Within can return a value which can be used in a scenario:

```js
// inside async function
const val = await within('#sidebar', () => {
  return I.grabTextFrom({ css: 'h1' });
});
I.fillField('Description', val);
```

## Comments

There is a simple way to add additional comments to your test scenario.
Use `say` command to print information to screen:

```js
I.say('I am going to publish post');
I.say('I enter title and body');
I.say('I expect post is visible on site');
```

Use second parameter to pass in color value (ASCII).

```js
I.say('This is red', 'red'); //red is used
I.say('This is blue', 'blue'); //blue is used
I.say('This is by default'); //cyan is used
```

## IntelliSense

If you are using Visual Studio Code or other IDE that supports TypeScript Definitions,
you can generate step definitions with

```sh
codeceptjs def
```

Now you should include `/// <reference path="./steps.d.ts" />` into your test files to get
method autocompletion while writing tests.

## Skipping

Like in Mocha you can use `x` and `only` to skip tests or making a single test to run.

* `xScenario` - skips current test
* `Scenario.only` - executes only the current test


## Retries

### Retry Step

If you have a step which often fails you can retry execution for this single step.
Use `retry()` function before an action to ask CodeceptJS to retry this step on failure:

```js
I.retry().see('Welcome');
```

If you'd like to retry step more than once pass the amount as parameter:

```js
I.retry(3).see('Welcome');
```

Additional options can be provided to retry so you can set the additional options (defined in [promise-retry](https://www.npmjs.com/package/promise-retry) library).


```js
// retry action 3 times waiting for 0.1 second before next try
I.retry({ retries: 3, minTimeout: 100 }).see('Hello');

// retry action 3 times waiting no more than 3 seconds for last retry
I.retry({ retries: 3, maxTimeout: 3000 }).see('Hello');

// retry 2 times if error with message 'Node not visible' happens
I.retry({
  retries: 2,
  when: err => err.message === 'Node not visible'
}).seeElement('#user');
```

Pass a function to `when` option to retry only when error matches the expected one.

### Auto Retry

You can auto-retry a failed step by enabling [retryFailedStep Plugin](https://codecept.io/plugins/#retryfailedstep).

### Retry Scenario

When you need to rerun scenarios few times just add `retries` option added to `Scenario` declaration.

CodeceptJS implements retries the same way [Mocha do](https://mochajs.org#retry-tests);
You can set number of a retries for a feature:

```js
Scenario('Really complex', (I) => {
  // test goes here
}).retry(2);

// alternative
Scenario('Really complex', { retries: 2 }, (I) => {});
```

This scenario will be restarted two times on a failure.

### Retry Feature

To set this option for all scenarios in a file, add retry to a feature:

```js
Feature('Complex JS Stuff').retry(3);
```

Every Scenario inside this feature will be rerun 3 times.
You can make an exception for a specific scenario by passing `retries` option to a Scenario.
<<<<<<< HEAD
=======

## Auto Login

To share the same user session accoross different tests CodeceptJS provides [autoLogin plugin](https://codecept.io/plugins#autoLogin).
It simplifies login manages and reduces time consuming login operations. Instead of filling in login form before each test it saves the cookies of a valid user session and reuses it for next tests. If a session expires or doesn't exist it logs in again.

This plugin requires some configuration but is very simple in use:

```js
Scenario('do something with logged in user', (I, loginAs)) => {
  loginAs('user');
  I.see('Dashboard','h1');
});
```

With autoLogin plugin you can save cookies into a file and reuse same session on different runs.

> Read more about setting up [autoLogin](https://codecept.io/plugins#autoLogin)
>>>>>>> 132da37c
<|MERGE_RESOLUTION|>--- conflicted
+++ resolved
@@ -25,11 +25,7 @@
 
 Here is the diagram of CodeceptJS architecture
 
-<<<<<<< HEAD
-![](img/architecture.svg)
-=======
 ![architecture](https://codecept.io/img/architecture.svg)
->>>>>>> master
 
 All helpers share the same API so it's easy to migrate tests from one backend to other.
 However, because of difference in backends and their limitations, they are not guaranteed to be compatible with each other. For instance, you can't set request headers in WebDriver or Protractor, but you can do so in Puppteer or Nightmare.
@@ -385,10 +381,6 @@
 
 Every Scenario inside this feature will be rerun 3 times.
 You can make an exception for a specific scenario by passing `retries` option to a Scenario.
-<<<<<<< HEAD
-=======
-
-## Auto Login
 
 To share the same user session accoross different tests CodeceptJS provides [autoLogin plugin](https://codecept.io/plugins#autoLogin).
 It simplifies login manages and reduces time consuming login operations. Instead of filling in login form before each test it saves the cookies of a valid user session and reuses it for next tests. If a session expires or doesn't exist it logs in again.
@@ -404,5 +396,4 @@
 
 With autoLogin plugin you can save cookies into a file and reuse same session on different runs.
 
-> Read more about setting up [autoLogin](https://codecept.io/plugins#autoLogin)
->>>>>>> 132da37c
+> Read more about setting up [autoLogin](https://codecept.io/plugins#autoLogin)